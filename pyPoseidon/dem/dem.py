--- conflicted
+++ resolved
@@ -317,12 +317,7 @@
        orig = pyresample.geometry.SwathDefinition(lons=self.dlons,lats=self.dlat) # original points
        targ = pyresample.geometry.SwathDefinition(lons=grid_x,lats=grid_y) # target grid
        
-<<<<<<< HEAD
-       itopo = pyresample.kd_tree.resample_nearest(orig,self.val,targ,radius_of_influence=50000,fill_value=-90000)
-       
-=======
        itopo = pyresample.kd_tree.resample_nearest(orig,self.val,targ,radius_of_influence=50000,fill_value=999999)
 
->>>>>>> 11ab2cb1
        self.ival = itopo
 
